--- conflicted
+++ resolved
@@ -46,21 +46,14 @@
 
       - name: Create .env file in root
         run: |
-<<<<<<< HEAD
-          echo "NEXT_PUBLIC_URL=${{ secrets.NEXT_PUBLIC_URL }}" > apps/desktop/.env
-          echo "appVersion=${{ steps.get_version.outputs.appVersion }}" >> apps/desktop/.env
-          echo "NEXT_PUBLIC_ENVIRONMENT=production" >> apps/desktop/.env
-          echo "NEXT_PUBLIC_LOCAL_MODE=false" >> apps/desktop/.env
-          echo "CAP_DESKTOP_SENTRY_URL=https://efd3156d9c0a8a49bee3ee675bec80d8@o4506859771527168.ingest.us.sentry.io/4506859844403200" >> apps/desktop/.env
-=======
           echo "NEXT_PUBLIC_URL=${{ secrets.NEXT_PUBLIC_URL }}" > .env
           echo "appVersion=${{ steps.get_version.outputs.appVersion }}" >> .env
           echo "NEXT_PUBLIC_ENVIRONMENT=production" >> .env
           echo "NEXT_PUBLIC_LOCAL_MODE=false" >> .env
+          echo "CAP_DESKTOP_SENTRY_URL=https://efd3156d9c0a8a49bee3ee675bec80d8@o4506859771527168.ingest.us.sentry.io/4506859844403200" >> .env
 
       - name: Copy .env to apps/desktop
         run: cp .env apps/desktop/.env
->>>>>>> e594c40e
 
       - name: Output .env file
         run: cat apps/desktop/.env

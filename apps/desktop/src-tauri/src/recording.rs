use futures::future::join_all;
use serde::{Deserialize, Serialize};
use std::collections::HashSet;
use std::fs::File;
use std::io::{self, BufRead, BufReader, ErrorKind};
use std::path::{Path, PathBuf};
use std::sync::{
    atomic::{AtomicBool, Ordering},
    Arc,
};
use tauri::State;
use tokio::sync::Mutex;
use tokio::task::JoinHandle;
use tokio::time::Duration;

<<<<<<< HEAD
use crate::app::config;
use crate::upload::{upload_file};
=======
use crate::upload::{self, upload_file};

>>>>>>> dc4c38ec
use crate::media::MediaRecorder;

pub struct RecordingState {
    pub media_process: Option<MediaRecorder>,
    pub recording_options: Option<RecordingOptions>,
    pub shutdown_flag: Arc<AtomicBool>,
    pub video_uploading_finished: Arc<AtomicBool>,
    pub audio_uploading_finished: Arc<AtomicBool>,
    pub data_dir: Option<PathBuf>,
    pub max_screen_width: usize,
    pub max_screen_height: usize,
}

unsafe impl Send for RecordingState {}
unsafe impl Sync for RecordingState {}
unsafe impl Send for MediaRecorder {}
unsafe impl Sync for MediaRecorder {}

#[derive(Debug, Serialize, Deserialize, Clone, specta::Type)]
pub struct RecordingOptions {
    pub user_id: String,
    pub video_id: String,
    pub screen_index: String,
    pub video_index: String,
    pub audio_name: String,
    pub aws_region: String,
    pub aws_bucket: String,
}

#[tauri::command]
#[specta::specta]
pub async fn start_dual_recording(
    state: State<'_, Arc<Mutex<RecordingState>>>,
    options: RecordingOptions,
) -> Result<(), String> {
<<<<<<< HEAD
  tracing::info!("Starting screen recording...");
  let mut state_guard = state.lock().await;
=======
    println!("Starting screen recording...");
    let mut state_guard = state.lock().await;
>>>>>>> dc4c38ec

    let shutdown_flag = Arc::new(AtomicBool::new(false));

    let data_dir = state_guard
        .data_dir
        .as_ref()
        .ok_or("Data directory is not set in the recording state".to_string())?
        .clone();

<<<<<<< HEAD
  tracing::debug!("data_dir: {:?}", data_dir);
=======
    println!("data_dir: {:?}", data_dir);
>>>>>>> dc4c38ec

    let screenshot_dir = data_dir.join("screenshots");
    let audio_chunks_dir = data_dir.join("chunks/audio");
    let video_chunks_dir = data_dir.join("chunks/video");

    clean_and_create_dir(&screenshot_dir)?;
    clean_and_create_dir(&audio_chunks_dir)?;
    clean_and_create_dir(&video_chunks_dir)?;

<<<<<<< HEAD
  let audio_name = if options.audio_name.is_empty() {
    None
  } else {
    Some(options.audio_name.clone())
  };

  let media_recording_preparation = prepare_media_recording(&options, &audio_chunks_dir, &video_chunks_dir, &screenshot_dir, audio_name, state_guard.max_screen_width, state_guard.max_screen_height);
  let media_recording_result = media_recording_preparation.await.map_err(|e| e.to_string())?;

  state_guard.media_process = Some(media_recording_result);
  state_guard.recording_options = Some(options.clone());
  state_guard.shutdown_flag = shutdown_flag.clone();
  state_guard.video_uploading_finished = Arc::new(AtomicBool::new(false));
  state_guard.audio_uploading_finished = Arc::new(AtomicBool::new(false));

  if !config::is_local_mode() {
      let screen_upload = start_upload_loop(video_chunks_dir.clone(), options.clone(), "video".to_string(), shutdown_flag.clone(), state_guard.video_uploading_finished.clone());
      let audio_upload = start_upload_loop(audio_chunks_dir, options.clone(), "audio".to_string(), shutdown_flag.clone(), state_guard.audio_uploading_finished.clone());
=======
    let audio_name = if options.audio_name.is_empty() {
        None
    } else {
        Some(options.audio_name.clone())
    };
>>>>>>> dc4c38ec

    let media_recording_preparation = prepare_media_recording(
        &options,
        &screenshot_dir,
        &audio_chunks_dir,
        &video_chunks_dir,
        audio_name,
        state_guard.max_screen_width,
        state_guard.max_screen_height,
    );
    let media_recording_result = media_recording_preparation
        .await
        .map_err(|e| e.to_string())?;

    state_guard.media_process = Some(media_recording_result);
    state_guard.recording_options = Some(options.clone());
    state_guard.shutdown_flag = shutdown_flag.clone();
    state_guard.video_uploading_finished = Arc::new(AtomicBool::new(false));
    state_guard.audio_uploading_finished = Arc::new(AtomicBool::new(false));

<<<<<<< HEAD
      tracing::info!("Starting upload loops...");

      match tokio::try_join!(screen_upload, audio_upload) {
          Ok(_) => {
              tracing::info!("Both upload loops completed successfully.");
          },
          Err(e) => {
              tracing::error!("An error occurred: {}", e);
          },
      }
  } else {
      tracing::info!("Skipping upload loops due to NEXT_PUBLIC_LOCAL_MODE being set to 'true'.");
  }
=======
    let is_local_mode = match dotenv_codegen::dotenv!("NEXT_PUBLIC_LOCAL_MODE") {
        "true" => true,
        _ => false,
    };

    if !is_local_mode {
        let video_upload = start_upload_loop(
            video_chunks_dir.clone(),
            options.clone(),
            upload::FileType::Video,
            shutdown_flag.clone(),
            state_guard.video_uploading_finished.clone(),
        );
        let audio_upload = start_upload_loop(
            audio_chunks_dir,
            options.clone(),
            upload::FileType::Audio,
            shutdown_flag.clone(),
            state_guard.audio_uploading_finished.clone(),
        );

        drop(state_guard);

        println!("Starting upload loops...");

        match tokio::try_join!(video_upload, audio_upload) {
            Ok(_) => {
                println!("Both upload loops completed successfully.");
            }
            Err(e) => {
                eprintln!("An error occurred: {}", e);
            }
        }
    } else {
        println!("Skipping upload loops due to NEXT_PUBLIC_LOCAL_MODE being set to 'true'.");
    }
>>>>>>> dc4c38ec

    Ok(())
}

#[tauri::command]
#[specta::specta]
pub async fn stop_all_recordings(
    state: State<'_, Arc<Mutex<RecordingState>>>,
) -> Result<(), String> {
    let mut guard = state.lock().await;

    tracing::info!("Stopping media recording...");

    guard.shutdown_flag.store(true, Ordering::SeqCst);

    if let Some(mut media_process) = guard.media_process.take() {
<<<<<<< HEAD
        tracing::info!("Stopping media recording...");
        media_process.stop_media_recording().await.expect("Failed to stop media recording");
=======
        println!("Stopping media recording...");
        media_process
            .stop_media_recording()
            .await
            .expect("Failed to stop media recording");
>>>>>>> dc4c38ec
    }

    if !config::is_local_mode() {
        while !guard.video_uploading_finished.load(Ordering::SeqCst)
<<<<<<< HEAD
            || !guard.audio_uploading_finished.load(Ordering::SeqCst) {
            tracing::debug!("Waiting for uploads to finish...");
=======
            || !guard.audio_uploading_finished.load(Ordering::SeqCst)
        {
            println!("Waiting for uploads to finish...");
>>>>>>> dc4c38ec
            tokio::time::sleep(Duration::from_millis(50)).await;
        }
    }

    tracing::info!("All recordings and uploads stopped.");

    Ok(())
}

fn clean_and_create_dir(dir: &Path) -> Result<(), String> {
    if dir.exists() {
        // Instead of just reading the directory, this will also handle subdirectories.
        std::fs::remove_dir_all(dir).map_err(|e| e.to_string())?;
    }
    std::fs::create_dir_all(dir).map_err(|e| e.to_string())?;

    if !dir.to_string_lossy().contains("screenshots") {
        let segment_list_path = dir.join("segment_list.txt");
        match File::open(&segment_list_path) {
            Ok(_) => Ok(()),
            Err(ref e) if e.kind() == ErrorKind::NotFound => {
                File::create(&segment_list_path).map_err(|e| e.to_string())?;
                Ok(())
            }
            Err(e) => Err(e.to_string()),
        }
    } else {
        Ok(())
    }
}

async fn start_upload_loop(
    chunks_dir: PathBuf,
    options: RecordingOptions,
    file_type: upload::FileType,
    shutdown_flag: Arc<AtomicBool>,
    uploading_finished: Arc<AtomicBool>,
) -> Result<(), String> {
    let mut watched_segments: HashSet<String> = HashSet::new();
    let mut is_final_loop = false;

    loop {
        let mut upload_tasks = vec![];
        if shutdown_flag.load(Ordering::SeqCst) {
            if is_final_loop {
                break;
            }
            is_final_loop = true;
        }

        let current_segments = load_segment_list(&chunks_dir.join("segment_list.txt"))
            .map_err(|e| e.to_string())?
            .difference(&watched_segments)
            .cloned()
            .collect::<HashSet<String>>();

        for segment_filename in &current_segments {
            let segment_path = chunks_dir.join(segment_filename);
            if segment_path.is_file() {
                let options_clone = options.clone();
                upload_tasks.push(tokio::spawn(async move {
<<<<<<< HEAD
                    let filepath_str = segment_path_clone.to_str().unwrap_or_default().to_owned();
                    tracing::debug!("Uploading video for {}: {}", video_type_clone, filepath_str);
                    upload_file(Some(options_clone), filepath_str, video_type_clone).await.map(|_| ())
=======
                    println!("Uploading video for {file_type}: {segment_path:?}");
                    upload_file(Some(options_clone), segment_path, file_type)
                        .await
                        .map(|_| ())
>>>>>>> dc4c38ec
                }));
            }
            watched_segments.insert(segment_filename.clone());
        }

        if !upload_tasks.is_empty() {
            let _ = join_all(upload_tasks).await;
        }

        tokio::time::sleep(Duration::from_millis(50)).await;
    }
    uploading_finished.store(true, Ordering::SeqCst);
    Ok(())
}

fn load_segment_list(segment_list_path: &Path) -> io::Result<HashSet<String>> {
    let file = File::open(segment_list_path)?;
    let reader = BufReader::new(file);

    let mut segments = HashSet::new();
    for line_result in reader.lines() {
        let line = line_result?;
        if !line.is_empty() {
            segments.insert(line);
        }
    }

    Ok(segments)
}

async fn prepare_media_recording(
    options: &RecordingOptions,
    screenshot_dir: &Path,
    audio_chunks_dir: &Path,
    video_chunks_dir: &Path,
    audio_name: Option<String>,
    max_screen_width: usize,
    max_screen_height: usize,
) -> Result<MediaRecorder, String> {
    let mut media_recorder = MediaRecorder::new();
    media_recorder
        .start_media_recording(
            options.clone(),
            screenshot_dir,
            audio_chunks_dir,
            video_chunks_dir,
            audio_name.as_ref().map(String::as_str),
            max_screen_width,
            max_screen_height,
        )
        .await?;
    Ok(media_recorder)
}<|MERGE_RESOLUTION|>--- conflicted
+++ resolved
@@ -13,13 +13,9 @@
 use tokio::task::JoinHandle;
 use tokio::time::Duration;
 
-<<<<<<< HEAD
 use crate::app::config;
-use crate::upload::{upload_file};
-=======
 use crate::upload::{self, upload_file};
 
->>>>>>> dc4c38ec
 use crate::media::MediaRecorder;
 
 pub struct RecordingState {
@@ -51,17 +47,13 @@
 
 #[tauri::command]
 #[specta::specta]
+#[tracing::instrument(skip(state))]
 pub async fn start_dual_recording(
     state: State<'_, Arc<Mutex<RecordingState>>>,
     options: RecordingOptions,
 ) -> Result<(), String> {
-<<<<<<< HEAD
-  tracing::info!("Starting screen recording...");
-  let mut state_guard = state.lock().await;
-=======
-    println!("Starting screen recording...");
+    tracing::info!("Starting screen recording...");
     let mut state_guard = state.lock().await;
->>>>>>> dc4c38ec
 
     let shutdown_flag = Arc::new(AtomicBool::new(false));
 
@@ -71,11 +63,7 @@
         .ok_or("Data directory is not set in the recording state".to_string())?
         .clone();
 
-<<<<<<< HEAD
-  tracing::debug!("data_dir: {:?}", data_dir);
-=======
-    println!("data_dir: {:?}", data_dir);
->>>>>>> dc4c38ec
+    tracing::debug!("data_dir: {:?}", data_dir);
 
     let screenshot_dir = data_dir.join("screenshots");
     let audio_chunks_dir = data_dir.join("chunks/audio");
@@ -85,32 +73,11 @@
     clean_and_create_dir(&audio_chunks_dir)?;
     clean_and_create_dir(&video_chunks_dir)?;
 
-<<<<<<< HEAD
-  let audio_name = if options.audio_name.is_empty() {
-    None
-  } else {
-    Some(options.audio_name.clone())
-  };
-
-  let media_recording_preparation = prepare_media_recording(&options, &audio_chunks_dir, &video_chunks_dir, &screenshot_dir, audio_name, state_guard.max_screen_width, state_guard.max_screen_height);
-  let media_recording_result = media_recording_preparation.await.map_err(|e| e.to_string())?;
-
-  state_guard.media_process = Some(media_recording_result);
-  state_guard.recording_options = Some(options.clone());
-  state_guard.shutdown_flag = shutdown_flag.clone();
-  state_guard.video_uploading_finished = Arc::new(AtomicBool::new(false));
-  state_guard.audio_uploading_finished = Arc::new(AtomicBool::new(false));
-
-  if !config::is_local_mode() {
-      let screen_upload = start_upload_loop(video_chunks_dir.clone(), options.clone(), "video".to_string(), shutdown_flag.clone(), state_guard.video_uploading_finished.clone());
-      let audio_upload = start_upload_loop(audio_chunks_dir, options.clone(), "audio".to_string(), shutdown_flag.clone(), state_guard.audio_uploading_finished.clone());
-=======
     let audio_name = if options.audio_name.is_empty() {
         None
     } else {
         Some(options.audio_name.clone())
     };
->>>>>>> dc4c38ec
 
     let media_recording_preparation = prepare_media_recording(
         &options,
@@ -131,27 +98,7 @@
     state_guard.video_uploading_finished = Arc::new(AtomicBool::new(false));
     state_guard.audio_uploading_finished = Arc::new(AtomicBool::new(false));
 
-<<<<<<< HEAD
-      tracing::info!("Starting upload loops...");
-
-      match tokio::try_join!(screen_upload, audio_upload) {
-          Ok(_) => {
-              tracing::info!("Both upload loops completed successfully.");
-          },
-          Err(e) => {
-              tracing::error!("An error occurred: {}", e);
-          },
-      }
-  } else {
-      tracing::info!("Skipping upload loops due to NEXT_PUBLIC_LOCAL_MODE being set to 'true'.");
-  }
-=======
-    let is_local_mode = match dotenv_codegen::dotenv!("NEXT_PUBLIC_LOCAL_MODE") {
-        "true" => true,
-        _ => false,
-    };
-
-    if !is_local_mode {
+    if !config::is_local_mode() {
         let video_upload = start_upload_loop(
             video_chunks_dir.clone(),
             options.clone(),
@@ -169,20 +116,19 @@
 
         drop(state_guard);
 
-        println!("Starting upload loops...");
+        tracing::info!("Starting upload loops...");
 
         match tokio::try_join!(video_upload, audio_upload) {
             Ok(_) => {
-                println!("Both upload loops completed successfully.");
+                tracing::info!("Both upload loops completed successfully.");
             }
             Err(e) => {
-                eprintln!("An error occurred: {}", e);
+                tracing::error!("An error occurred: {}", e);
             }
         }
     } else {
-        println!("Skipping upload loops due to NEXT_PUBLIC_LOCAL_MODE being set to 'true'.");
-    }
->>>>>>> dc4c38ec
+        tracing::info!("Skipping upload loops due to NEXT_PUBLIC_LOCAL_MODE being set to 'true'.");
+    }
 
     Ok(())
 }
@@ -199,28 +145,18 @@
     guard.shutdown_flag.store(true, Ordering::SeqCst);
 
     if let Some(mut media_process) = guard.media_process.take() {
-<<<<<<< HEAD
         tracing::info!("Stopping media recording...");
-        media_process.stop_media_recording().await.expect("Failed to stop media recording");
-=======
-        println!("Stopping media recording...");
         media_process
             .stop_media_recording()
             .await
             .expect("Failed to stop media recording");
->>>>>>> dc4c38ec
     }
 
     if !config::is_local_mode() {
         while !guard.video_uploading_finished.load(Ordering::SeqCst)
-<<<<<<< HEAD
-            || !guard.audio_uploading_finished.load(Ordering::SeqCst) {
-            tracing::debug!("Waiting for uploads to finish...");
-=======
             || !guard.audio_uploading_finished.load(Ordering::SeqCst)
         {
-            println!("Waiting for uploads to finish...");
->>>>>>> dc4c38ec
+            tracing::debug!("Waiting for uploads to finish...");
             tokio::time::sleep(Duration::from_millis(50)).await;
         }
     }
@@ -282,16 +218,10 @@
             if segment_path.is_file() {
                 let options_clone = options.clone();
                 upload_tasks.push(tokio::spawn(async move {
-<<<<<<< HEAD
-                    let filepath_str = segment_path_clone.to_str().unwrap_or_default().to_owned();
-                    tracing::debug!("Uploading video for {}: {}", video_type_clone, filepath_str);
-                    upload_file(Some(options_clone), filepath_str, video_type_clone).await.map(|_| ())
-=======
-                    println!("Uploading video for {file_type}: {segment_path:?}");
+                    tracing::debug!("Uploading video for {file_type}: {segment_path:?}");
                     upload_file(Some(options_clone), segment_path, file_type)
                         .await
                         .map(|_| ())
->>>>>>> dc4c38ec
                 }));
             }
             watched_segments.insert(segment_filename.clone());

--- conflicted
+++ resolved
@@ -1659,11 +1659,8 @@
             windows::position_traffic_lights,
             global_message_dialog,
             show_window,
-<<<<<<< HEAD
+            set_window_theme,
             write_clipboard_string,
-=======
-            set_window_theme,
->>>>>>> 043318bc
         ])
         .events(tauri_specta::collect_events![
             RecordingOptionsChanged,
@@ -1815,13 +1812,10 @@
                 pre_created_video: None,
             })));
 
-<<<<<<< HEAD
             app.manage(Arc::new(RwLock::new(
                 Clipboard::new().expect("Failed to create clipboard context"),
             )));
 
-=======
->>>>>>> 043318bc
             tray::create_tray(&app).unwrap();
 
             RequestStartRecording::listen_any_spawn(&app, |_, app| async move {

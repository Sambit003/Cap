--- conflicted
+++ resolved
@@ -1059,15 +1059,12 @@
     video_id: String,
     project: ProjectConfiguration,
     progress_channel: tauri::ipc::Channel<RenderProgress>,
-<<<<<<< HEAD
 ) {
     sentry::configure_scope(|scope| {
         scope.set_tag("cmd", "render_to_file");
     });
 
-=======
 ) -> Result<PathBuf, String> {
->>>>>>> cf890e1b
     let (duration, _size) =
         get_video_metadata(app.clone(), video_id.clone(), Some(VideoType::Screen))
             .await
@@ -1078,16 +1075,13 @@
 
     let editor_instance = upsert_editor_instance(&app, video_id.clone()).await;
 
-<<<<<<< HEAD
     let export_result = cap_export::export_video_to_file(
-=======
     let output_path = editor_instance
         .project_path
         .join("output")
         .join("result.mp4");
 
     cap_export::export_video_to_file(
->>>>>>> cf890e1b
         project,
         output_path.clone(),
         move |current_frame| {
@@ -1106,15 +1100,12 @@
         editor_instance.render_constants.clone(),
         editor_instance.cursor.clone(),
     )
-<<<<<<< HEAD
     .await;
     if let Err(err) = export_result {
         sentry::capture_message(&err, sentry::Level::Error);
     }
-=======
     .await
     .map_err(|e| e.to_string())?;
->>>>>>> cf890e1b
 
     ShowCapturesPanel.emit(&app).ok();
 

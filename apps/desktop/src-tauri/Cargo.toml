[package]
name = "desktop"
version = "0.3.3"
description = "Beautiful screen recordings, owned by you."
authors = ["you"]
edition = "2021"

# See more keys and their definitions at https://doc.rust-lang.org/cargo/reference/manifest.html

[lib]
name = "desktop_solid_lib"
crate-type = ["lib", "cdylib", "staticlib"]

[build-dependencies]
tauri-build = { version = "2.0.0-rc", features = [] }

[target.'cfg(target_os = "macos")'.build-dependencies]
swift-rs = { version = "1.0.6", features = ["build"] }

[dependencies]
tauri = { workspace = true, features = [
	"macos-private-api",
	"protocol-asset",
	"tray-icon",
	"image-png",
] }
tauri-plugin-shell = "2.0.0"
tauri-plugin-store = "2.0.0"
tauri-plugin-os = "2.0.0"
tauri-plugin-process = "2.0.0"
tauri-plugin-dialog = "2.0.0"
tauri-plugin-updater = "2.0.0"
tauri-plugin-notification = "2.0.0-rc"
tauri-plugin-oauth = { git = "https://github.com/FabianLars/tauri-plugin-oauth", branch = "v2" }
tauri-plugin-global-shortcut = "2.0.0"
tauri-plugin-single-instance = "2.0.1"
tauri-plugin-http = "2.0.0-rc.0"
tauri-specta = { version = "=2.0.0-rc.20", features = ["derive", "typescript"] }

serde = { version = "1", features = ["derive"] }
serde_json = "1"
specta.workspace = true
specta-typescript = "0.0.7"
tokio.workspace = true
uuid = { version = "1.10.0", features = ["v4"] }
scap.workspace = true
image = "0.25.2"
mp4 = "0.14.0"
tauri-plugin-fs = "2.0.0-rc.0"
futures-intrusive = "0.5.0"
anyhow.workspace = true
futures = "0.3"
axum = { version = "0.7.5", features = ["ws"] }
tracing = "0.1.40"
tempfile = "3.12.0"
ffmpeg.workspace = true
chrono = "0.4.38"
rodio = "0.19.0"
png = "0.17.13"
device_query = "2.1.0"
base64 = "0.22.1"
reqwest = { version = "0.12.7", features = ["json", "stream", "multipart"] }
dotenvy_macro = "0.15.7"
global-hotkey = "0.6.3"
rand = "0.8.5"
cpal.workspace = true
keyed_priority_queue = "0.4.2"
<<<<<<< HEAD
sentry.workspace = true
clipboard-rs = "0.2.2"
=======
sentry = { workspace = true }
>>>>>>> 8bc3b638

cap-utils = { path = "../../../crates/utils" }
cap-project = { path = "../../../crates/project" }
cap-rendering = { path = "../../../crates/rendering" }
cap-ffmpeg-cli = { path = "../../../crates/ffmpeg-cli" }
cap-editor = { path = "../../../crates/editor" }
cap-media = { path = "../../../crates/media" }
cap-flags = { path = "../../../crates/flags" }
cap-recording = { path = "../../../crates/recording" }
cap-export = { path = "../../../crates/export" }
tauri-plugin-window-state = "2.0.2"

[target.'cfg(target_os = "macos")'.dependencies]
core-graphics = "0.24.0"
core-foundation = "0.10.0"
objc2-app-kit = { version = "0.2.2", features = ["NSWindow", "NSResponder"] }
cocoa = "0.26.0"
objc = "0.2.7"
swift-rs = "1.0.6"
tauri-nspanel = { git = "https://github.com/ahkohd/tauri-nspanel", branch = "v2" }

[target.'cfg(target_os= "windows")'.dependencies]
windows = { workspace = true, features = [
	"Win32_Foundation",
	"Win32_System",
	"Win32_UI_WindowsAndMessaging",
	"Win32_Graphics_Gdi",
] }
windows-sys = { workspace = true }

[target.'cfg(unix)'.dependencies]
nix = { version = "0.29.0", features = ["fs"] }

# Optimize for smaller binary size
[profile.release]
panic = "abort"   # Strip expensive panic clean-up logic
codegen-units = 1 # Compile crates one after another so the compiler can optimize better
lto = true        # Enables link to optimizations
opt-level = "s"   # Optimize for binary size
debug = true<|MERGE_RESOLUTION|>--- conflicted
+++ resolved
@@ -65,12 +65,8 @@
 rand = "0.8.5"
 cpal.workspace = true
 keyed_priority_queue = "0.4.2"
-<<<<<<< HEAD
 sentry.workspace = true
 clipboard-rs = "0.2.2"
-=======
-sentry = { workspace = true }
->>>>>>> 8bc3b638
 
 cap-utils = { path = "../../../crates/utils" }
 cap-project = { path = "../../../crates/project" }

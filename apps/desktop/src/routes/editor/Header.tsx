import { Button } from "@cap/ui-solid";
import { cx } from "cva";
import {
  Match,
  Show,
  Switch,
  batch,
  createEffect,
  createResource,
  createSignal,
  onCleanup,
  onMount,
} from "solid-js";
import { type as ostype } from "@tauri-apps/plugin-os";
import { Tooltip } from "@kobalte/core";
import { Select as KSelect } from "@kobalte/core/select";
import { createMutation } from "@tanstack/solid-query";
import { getRequestEvent } from "solid-js/web";
import { save } from "@tauri-apps/plugin-dialog";
import { Channel } from "@tauri-apps/api/core";
import type { UnlistenFn } from "@tauri-apps/api/event";
import { getCurrentWindow, ProgressBarStatus } from "@tauri-apps/api/window";

import { type RenderProgress, commands } from "~/utils/tauri";
import {
  canCreateShareableLink,
  checkIsUpgradedAndUpdate,
} from "~/utils/plans";
import { FPS, useEditorContext } from "./context";
import {
  Dialog,
  DialogContent,
  MenuItem,
  MenuItemList,
  PopperContent,
  topLeftAnimateClasses,
} from "./ui";
import { DEFAULT_PROJECT_CONFIG } from "./projectConfig";
import {
  type ProgressState,
  progressState,
  setProgressState,
} from "~/store/progress";
import { events } from "~/utils/tauri";
import Titlebar from "~/components/titlebar/Titlebar";
import { initializeTitlebar, setTitlebar } from "~/utils/titlebar-state";

type ResolutionOption = {
  label: string;
  value: string;
  width: number;
  height: number;
};

const RESOLUTION_OPTIONS: ResolutionOption[] = [
  { label: "720p", value: "720p", width: 1280, height: 720 },
  { label: "1080p", value: "1080p", width: 1920, height: 1080 },
  { label: "4K", value: "4k", width: 3840, height: 2160 },
];

const FPS_OPTIONS = [
  { label: "30 FPS", value: 30 },
  { label: "60 FPS", value: 60 },
] satisfies Array<{ label: string; value: number }>;

export function Header() {
  const currentWindow = getCurrentWindow();
  const { videoId, project, prettyName } = useEditorContext();

<<<<<<< HEAD
  const [metadata] = createResource(async () => {
    const result = await commands.getVideoMetadata(videoId, null).catch((e) => {
      console.error(`Failed to get metadata: ${e}`);
    });
    if (!result) return;

    const { duration, size } = result;
    const estimatedExportTime = Math.ceil(duration * 1.5);
    console.log(
      `Metadata for video: duration=${duration}, size=${size}, estimatedExport=${estimatedExportTime}`
    );
    return { duration, size, estimatedExportTime };
  });

=======
>>>>>>> a02e9ea9
  const [showExportOptions, setShowExportOptions] = createSignal(false);
  const [selectedFps, setSelectedFps] = createSignal(
    Number(localStorage.getItem("cap-export-fps")) || 30
  );
  const [selectedResolution, setSelectedResolution] =
    createSignal<ResolutionOption>(
      RESOLUTION_OPTIONS.find(
        (opt) => opt.value === localStorage.getItem("cap-export-resolution")
      ) || RESOLUTION_OPTIONS[0]
    );

  let unlistenTitlebar: UnlistenFn | undefined;
  onMount(async () => {
    unlistenTitlebar = await initializeTitlebar();
  });
  onCleanup(() => unlistenTitlebar?.());

  // Save settings when they change
  createEffect(() => {
    localStorage.setItem("cap-export-fps", selectedFps().toString());
    localStorage.setItem("cap-export-resolution", selectedResolution().value);
  });

  createEffect(() => {
    const state = progressState;
    if (state === undefined || state.type === "idle") {
      currentWindow.setProgressBar({ status: ProgressBarStatus.None });
      return;
    }

    let percentage: number | undefined;
    if (state.type === "saving") {
      percentage =
        state.stage === "rendering"
          ? Math.min(
              ((state.renderProgress || 0) / (state.totalFrames || 1)) * 100,
              100
            )
          : Math.min(state.progress || 0, 100);
    }

    if (percentage)
      currentWindow.setProgressBar({ progress: Math.round(percentage) });
  });

  const exportWithSettings = async () => {
    setShowExportOptions(false);

    const path = await save({
      filters: [{ name: "mp4 filter", extensions: ["mp4"] }],
      defaultPath: `~/Desktop/${prettyName()}.mp4`,
    });
    if (!path) return;

    setProgressState({
      type: "saving",
      progress: 0,
      renderProgress: 0,
      totalFrames: 0,
      message: "Preparing to render...",
      mediaPath: path,
      stage: "rendering",
    });

    const progress = new Channel<RenderProgress>();
    progress.onmessage = (p) => {
      if (p.type === "FrameRendered" && progressState.type === "saving") {
        const percentComplete = Math.min(
          Math.round(
            (p.current_frame / (progressState.totalFrames || 1)) * 100
          ),
          100
        );

        setProgressState({
          ...progressState,
          renderProgress: p.current_frame,
          message: `Rendering video - ${percentComplete}%`,
        });

        // If rendering is complete, update to finalizing state
        if (percentComplete === 100) {
          setProgressState({
            ...progressState,
            message: "Finalizing export...",
          });
        }
      }
      if (
        p.type === "EstimatedTotalFrames" &&
        progressState.type === "saving"
      ) {
        setProgressState({
          ...progressState,
          totalFrames: p.total_frames,
          message: "Starting render...",
        });
      }
    };

    try {
      const videoPath = await commands.exportVideo(
        videoId,
        project,
        progress,
        true,
        selectedFps(),
        {
          x: selectedResolution().width,
          y: selectedResolution().height,
        }
      );
      await commands.copyFileToPath(videoPath, path);

      setProgressState({
        type: "saving",
        progress: 100,
        message: "Saved successfully!",
        mediaPath: path,
      });

      setTimeout(() => {
        setProgressState({ type: "idle" });
      }, 1500);
    } catch (error) {
      setProgressState({ type: "idle" });
      throw error;
    }
  };

  batch(() => {
    setTitlebar("border", false);
    setTitlebar("height", "4rem");
    setTitlebar("transparent", true);
    setTitlebar(
      "items",
      <div
        data-tauri-drag-region
        class={cx(
          "flex flex-row justify-between items-center w-full cursor-default pr-5",
          ostype() === "windows" ? "pl-[4.3rem]" : "pl-[1.25rem]"
        )}
      >
        <div class="flex flex-row items-center gap-[0.5rem] text-[0.875rem]"></div>
        <div class="flex flex-row gap-2 font-medium items-center">
          <ShareButton
            selectedResolution={selectedResolution}
            selectedFps={selectedFps}
          />
          <div class="relative">
            <Button
              variant="primary"
              onClick={() => setShowExportOptions(!showExportOptions())}
            >
              Export
            </Button>
            <Show when={showExportOptions()}>
              <div class="absolute right-0 top-full mt-2 bg-gray-50 dark:bg-gray-800 border border-gray-200 dark:border-gray-700 rounded-lg shadow-lg z-40 p-4 min-w-[240px]">
                <div class="space-y-4">
                  <div>
                    <label class="block text-sm font-medium mb-1 text-gray-700 dark:text-gray-300">
                      Resolution
                    </label>
                    <KSelect<ResolutionOption>
                      options={RESOLUTION_OPTIONS}
                      optionValue="value"
                      optionTextValue="label"
                      placeholder="Select Resolution"
                      value={selectedResolution()}
                      onChange={setSelectedResolution}
                      itemComponent={(props) => (
                        <MenuItem<typeof KSelect.Item>
                          as={KSelect.Item}
                          item={props.item}
                        >
                          <KSelect.ItemLabel class="flex-1">
                            {props.item.rawValue.label}
                          </KSelect.ItemLabel>
                        </MenuItem>
                      )}
                    >
                      <KSelect.Trigger class="flex flex-row items-center h-[2rem] px-[0.375rem] gap-[0.375rem] border rounded-lg border-gray-200 w-full disabled:text-gray-400 transition-colors KSelect">
                        <KSelect.Value<ResolutionOption> class="flex-1 text-sm text-left truncate">
                          {(state) => (
                            <span>{state.selectedOption()?.label}</span>
                          )}
                        </KSelect.Value>
                        <KSelect.Icon>
                          <IconCapChevronDown class="size-4 shrink-0 transform transition-transform ui-expanded:rotate-180" />
                        </KSelect.Icon>
                      </KSelect.Trigger>
                      <KSelect.Portal>
                        <PopperContent<typeof KSelect.Content>
                          as={KSelect.Content}
                          class={cx(topLeftAnimateClasses, "z-50")}
                        >
                          <MenuItemList<typeof KSelect.Listbox>
                            class="max-h-32 overflow-y-auto"
                            as={KSelect.Listbox}
                          />
                        </PopperContent>
                      </KSelect.Portal>
                    </KSelect>
                  </div>
                  <div>
                    <label class="block text-sm font-medium mb-1 text-gray-700 dark:text-gray-300">
                      Frame Rate
                    </label>
                    <KSelect<(typeof FPS_OPTIONS)[number]>
                      options={FPS_OPTIONS}
                      optionValue="value"
                      optionTextValue="label"
                      placeholder="Select FPS"
                      value={FPS_OPTIONS.find(
                        (opt) => opt.value === selectedFps()
                      )}
                      onChange={(option) => setSelectedFps(option?.value ?? 30)}
                      itemComponent={(props) => (
                        <MenuItem<typeof KSelect.Item>
                          as={KSelect.Item}
                          item={props.item}
                        >
                          <KSelect.ItemLabel class="flex-1">
                            {props.item.rawValue.label}
                          </KSelect.ItemLabel>
                        </MenuItem>
                      )}
                    >
                      <KSelect.Trigger class="flex flex-row items-center h-[2rem] px-[0.375rem] gap-[0.375rem] border rounded-lg border-gray-200 w-full disabled:text-gray-400 transition-colors KSelect">
                        <KSelect.Value<
                          (typeof FPS_OPTIONS)[number]
                        > class="flex-1 text-sm text-left truncate">
                          {(state) => (
                            <span>{state.selectedOption()?.label}</span>
                          )}
                        </KSelect.Value>
                        <KSelect.Icon>
                          <IconCapChevronDown class="size-4 shrink-0 transform transition-transform ui-expanded:rotate-180" />
                        </KSelect.Icon>
                      </KSelect.Trigger>
                      <KSelect.Portal>
                        <PopperContent<typeof KSelect.Content>
                          as={KSelect.Content}
                          class={cx(topLeftAnimateClasses, "z-50")}
                        >
                          <MenuItemList<typeof KSelect.Listbox>
                            class="max-h-32 overflow-y-auto"
                            as={KSelect.Listbox}
                          />
                        </PopperContent>
                      </KSelect.Portal>
                    </KSelect>
                  </div>
<<<<<<< HEAD
                  <Show when={metadata()}>
                    {(meta) => (
                      <div class="text-xs bg-gray-100 dark:bg-gray-600/30 text-gray-500 dark:text-gray-400 flex items-center gap-4 px-3 py-1.5 rounded-full">
                        <span class="flex items-center">
                          <IconCapCamera class="w-3 h-3 mr-1.5 opacity-80" />
                          {Math.floor(meta().duration / 60)}:
                          {Math.floor(meta().duration % 60)
                            .toString()
                            .padStart(2, "0")}
                        </span>
                        <div class="w-[1px] h-2.5 bg-gray-300 dark:bg-gray-500/50"></div>
                        <span class="flex items-center">
                          <IconLucideHardDrive class="w-3 h-3 mr-1.5 opacity-80" />
                          {meta().size.toFixed(2)} MB
                        </span>
                        <div class="w-[1px] h-2.5 bg-gray-300 dark:bg-gray-500/50"></div>
                        <span class="flex items-center">
                          <IconLucideClock class="w-3 h-3 mr-1.5 opacity-80" />~
                          {Math.floor(meta().estimatedExportTime / 60)}:
                          {Math.floor(meta().estimatedExportTime % 60)
                            .toString()
                            .padStart(2, "0")}
                        </span>
                      </div>
                    )}
                  </Show>
=======
>>>>>>> a02e9ea9
                  <Button
                    variant="primary"
                    class="w-full justify-center"
                    onClick={exportWithSettings}
                  >
                    Export Video
                  </Button>
                </div>
              </div>
            </Show>
          </div>
        </div>
      </div>
    );
  });

  return (
    <>
      <Titlebar />
      <Dialog.Root open={progressState.type !== "idle"} onOpenChange={() => {}}>
        <DialogContent
          title={
            progressState.type === "copying"
              ? "Link Copied"
              : progressState.type === "uploading"
              ? "Creating Shareable Link"
              : "Exporting Recording"
          }
          confirm={<></>}
          class="bg-gray-600 text-gray-500 dark:text-gray-500"
        >
          <div class="min-h-[120px] flex items-center justify-center relative">
            <Switch>
              <Match when={progressState.type === "copying"}>
                {(when) => {
                  const state = progressState as Extract<
                    ProgressState,
                    { type: "copying" }
                  >;
                  return (
                    <div class="w-[80%] text-center mx-auto relative z-10">
                      <h3 class="text-sm font-medium mb-3 text-gray-50">
                        {state.stage === "rendering"
                          ? "Rendering video"
                          : "Copying to clipboard"}
                      </h3>

                      <div class="w-full bg-gray-200 rounded-full h-2.5 mb-2">
                        <div
                          class="bg-blue-300 h-2.5 rounded-full transition-all duration-200"
                          style={{
                            width: `${
                              state.stage === "rendering"
                                ? Math.min(
                                    ((state.renderProgress || 0) /
                                      (state.totalFrames || 1)) *
                                      100,
                                    100
                                  )
                                : Math.min(state.progress || 0, 100)
                            }%`,
                          }}
                        />
                      </div>

                      <p class="text-xs mt-3 relative z-10">
                        {state.stage === "rendering" &&
                        state.renderProgress &&
                        state.totalFrames
                          ? `${state.message} (${state.renderProgress}/${state.totalFrames} frames)`
                          : state.message}
                      </p>
                    </div>
                  );
                }}
              </Match>
              <Match when={progressState.type === "saving"}>
                {(when) => {
                  const state = progressState as Extract<
                    ProgressState,
                    { type: "saving" }
                  >;
                  return (
                    <div class="w-[80%] text-center mx-auto relative z-10">
                      <h3 class="text-sm font-medium mb-3 text-gray-50">
                        {state.stage === "rendering"
                          ? "Rendering video"
                          : "Saving file"}
                      </h3>

                      <div class="w-full bg-gray-200 rounded-full h-2.5 mb-2">
                        <div
                          class="bg-blue-300 h-2.5 rounded-full transition-all duration-200"
                          style={{
                            width: `${
                              state.stage === "rendering"
                                ? Math.min(
                                    ((state.renderProgress || 0) /
                                      (state.totalFrames || 1)) *
                                      100,
                                    100
                                  )
                                : Math.min(state.progress || 0, 100)
                            }%`,
                          }}
                        />
                      </div>

                      <p class="text-xs mt-3 relative z-10">
                        {state.stage === "rendering" &&
                        state.renderProgress &&
                        state.totalFrames
                          ? `${state.message} (${state.renderProgress}/${state.totalFrames} frames)`
                          : state.message}
                      </p>
                    </div>
                  );
                }}
              </Match>
              <Match when={progressState.type === "uploading"}>
                {(when) => {
                  const state = progressState as Extract<
                    ProgressState,
                    { type: "uploading" }
                  >;
                  return (
                    <div class="w-[80%] text-center mx-auto relative z-10">
                      <h3 class="text-sm font-medium mb-3 text-gray-50">
                        {state.stage === "rendering"
                          ? "Rendering video"
                          : "Creating shareable link"}
                      </h3>

                      <div class="w-full bg-gray-200 rounded-full h-2.5 mb-2">
                        <div
                          class="bg-blue-300 h-2.5 rounded-full transition-all duration-200"
                          style={{
                            width: `${
                              state.stage === "rendering"
                                ? Math.min(state.renderProgress || 0, 100)
                                : Math.min(
                                    (state.uploadProgress || 0) * 100,
                                    100
                                  )
                            }%`,
                          }}
                        />
                      </div>

                      <p class="text-xs text-white mt-3 relative z-10">
                        {state.stage === "rendering"
                          ? `Rendering - ${Math.round(
                              state.renderProgress || 0
                            )}%`
                          : state.message}
                      </p>
                    </div>
                  );
                }}
              </Match>
            </Switch>
          </div>
        </DialogContent>
      </Dialog.Root>
    </>
  );
}

type ShareButtonProps = {
  selectedResolution: () => ResolutionOption;
  selectedFps: () => number;
};

function ShareButton(props: ShareButtonProps) {
  const { videoId, project, presets } = useEditorContext();
  const [recordingMeta, metaActions] = createResource(() =>
    commands.getRecordingMeta(videoId, "recording")
  );

  const uploadVideo = createMutation(() => ({
    mutationFn: async (useCustomMuxer: boolean) => {
      console.log("Starting upload process...");
      const meta = recordingMeta();
      if (!meta) {
        console.error("No recording metadata available");
        throw new Error("Recording metadata not available");
      }

      const metadata = await commands.getVideoMetadata(videoId, null);
      const canShare = await canCreateShareableLink(metadata?.duration);

      if (!canShare.allowed) {
        if (canShare.reason === "upgrade_required") {
          await commands.showWindow("Upgrade");
          throw new Error(
            "Upgrade required to share recordings over 5 minutes"
          );
        }
      }

      let unlisten: (() => void) | undefined;

      try {
        // Set initial progress state
        setProgressState({
          type: "uploading",
          renderProgress: 0,
          uploadProgress: 0,
          message: "Rendering - 0%",
          mediaPath: videoId,
          stage: "rendering",
        });

        // Setup progress listener before starting upload
        unlisten = await events.uploadProgress.listen((event) => {
          console.log("Upload progress event:", event.payload);
          if (progressState.type === "uploading") {
            const progress = Math.round(event.payload.progress * 100);
            if (event.payload.stage === "rendering") {
              setProgressState({
                type: "uploading",
                renderProgress: progress,
                uploadProgress: 0,
                message: `Rendering - ${progress}%`,
                mediaPath: videoId,
                stage: "rendering",
              });
            } else {
              setProgressState({
                type: "uploading",
                renderProgress: 100,
                uploadProgress: progress / 100,
                message: `Uploading - ${progress}%`,
                mediaPath: videoId,
                stage: "uploading",
              });
            }
          }
        });

        console.log("Starting actual upload...");

        setProgressState({
          type: "uploading",
          renderProgress: 0,
          uploadProgress: 0,
          message: "Rendering - 0%",
          mediaPath: videoId,
          stage: "rendering",
        });

        const progress = new Channel<RenderProgress>();
        progress.onmessage = (p) => {
          console.log("Progress channel message:", p);
          if (
            p.type === "FrameRendered" &&
            progressState.type === "uploading"
          ) {
            const renderProgress = Math.round(
              (p.current_frame / (progressState.totalFrames || 1)) * 100
            );
            setProgressState({
              ...progressState,
              message: `Rendering - ${renderProgress}%`,
              renderProgress,
            });
          }
          if (
            p.type === "EstimatedTotalFrames" &&
            progressState.type === "uploading"
          ) {
            console.log("Got total frames:", p.total_frames);
            setProgressState({
              ...progressState,
              totalFrames: p.total_frames,
            });
          }
        };

        getRequestEvent()?.nativeEvent;

        await commands.exportVideo(
          videoId,
          project,
          progress,
          true,
          props.selectedFps(),
          {
            x: props.selectedResolution().width,
            y: props.selectedResolution().height,
          }
        );

        // Now proceed with upload
        const result = recordingMeta()?.sharing
          ? await commands.uploadExportedVideo(videoId, "Reupload")
          : await commands.uploadExportedVideo(videoId, {
              Initial: { pre_created_video: null },
            });

        if (result === "NotAuthenticated") {
          throw new Error("You need to sign in to share recordings");
        }
        if (result === "PlanCheckFailed") {
          throw new Error("Failed to verify your subscription status");
        }
        if (result === "UpgradeRequired") {
          throw new Error("This feature requires an upgraded plan");
        }

        // Show success state briefly before resetting
        setProgressState({
          type: "uploading",
          renderProgress: 100,
          uploadProgress: 100,
          message: "Upload complete!",
          mediaPath: videoId,
          stage: "uploading",
        });

        setTimeout(() => {
          setProgressState({ type: "idle" });
        }, 1500);

        return result;
      } catch (error) {
        console.error("Upload error:", error);
        setProgressState({ type: "idle" });
        throw error instanceof Error
          ? error
          : new Error("Failed to upload recording");
      } finally {
        if (unlisten) {
          console.log("Cleaning up upload progress listener");
          unlisten();
        }
      }
    },
    onSuccess: () => {
      console.log("Upload successful, refreshing metadata");
      metaActions.refetch();
    },
    onError: (error) => {
      console.error("Upload mutation error:", error);
      setProgressState({ type: "idle" });
      commands.globalMessageDialog(
        error instanceof Error ? error.message : "Failed to upload recording"
      );
    },
  }));

  return (
    <Show
      when={recordingMeta()?.sharing}
      fallback={
        <Button
          disabled={uploadVideo.isPending}
          onClick={(e) =>
            uploadVideo.mutate((e.ctrlKey || e.metaKey) && e.shiftKey)
          }
          variant="primary"
          class="flex items-center space-x-1"
        >
          {uploadVideo.isPending ? (
            <>
              <span>Uploading Cap</span>
              <IconLucideLoaderCircle class="size-[1rem] animate-spin" />
            </>
          ) : (
            "Create Shareable Link"
          )}
        </Button>
      }
    >
      {(sharing) => {
        const url = () => new URL(sharing().link);

        return (
          <div class="flex flex-row items-center gap-2">
            <Tooltip.Root openDelay={0} closeDelay={0}>
              <Tooltip.Trigger>
                <Button
                  disabled={uploadVideo.isPending}
                  onClick={(e) =>
                    uploadVideo.mutate((e.ctrlKey || e.metaKey) && e.shiftKey)
                  }
                  variant="secondary"
                  class="flex items-center space-x-1"
                >
                  {uploadVideo.isPending ? (
                    <IconLucideLoaderCircle class="size-[1rem] animate-spin" />
                  ) : (
                    <IconLucideRotateCcw class="size-[1rem]" />
                  )}
                </Button>
              </Tooltip.Trigger>
              <Tooltip.Portal>
                <Tooltip.Content class="z-50 px-2 py-1 text-xs text-gray-50 bg-gray-500 rounded shadow-lg animate-in fade-in duration-100">
                  {uploadVideo.isPending
                    ? "Reuploading video"
                    : "Reupload video"}
                  <Tooltip.Arrow class="fill-gray-500" />
                </Tooltip.Content>
              </Tooltip.Portal>
            </Tooltip.Root>
            <a
              class="rounded-full h-[2rem] px-[1rem] flex flex-row items-center gap-[0.375rem] bg-gray-200 hover:bg-gray-300 transition-colors duration-100"
              href={sharing().link}
              target="_blank"
              rel="noreferrer"
            >
              <span class="text-[0.875rem] text-gray-500">
                {url().host}
                {url().pathname}
              </span>
            </a>
          </div>
        );
      }}
    </Show>
  );
}<|MERGE_RESOLUTION|>--- conflicted
+++ resolved
@@ -67,7 +67,6 @@
   const currentWindow = getCurrentWindow();
   const { videoId, project, prettyName } = useEditorContext();
 
-<<<<<<< HEAD
   const [metadata] = createResource(async () => {
     const result = await commands.getVideoMetadata(videoId, null).catch((e) => {
       console.error(`Failed to get metadata: ${e}`);
@@ -82,8 +81,6 @@
     return { duration, size, estimatedExportTime };
   });
 
-=======
->>>>>>> a02e9ea9
   const [showExportOptions, setShowExportOptions] = createSignal(false);
   const [selectedFps, setSelectedFps] = createSignal(
     Number(localStorage.getItem("cap-export-fps")) || 30
@@ -337,35 +334,6 @@
                       </KSelect.Portal>
                     </KSelect>
                   </div>
-<<<<<<< HEAD
-                  <Show when={metadata()}>
-                    {(meta) => (
-                      <div class="text-xs bg-gray-100 dark:bg-gray-600/30 text-gray-500 dark:text-gray-400 flex items-center gap-4 px-3 py-1.5 rounded-full">
-                        <span class="flex items-center">
-                          <IconCapCamera class="w-3 h-3 mr-1.5 opacity-80" />
-                          {Math.floor(meta().duration / 60)}:
-                          {Math.floor(meta().duration % 60)
-                            .toString()
-                            .padStart(2, "0")}
-                        </span>
-                        <div class="w-[1px] h-2.5 bg-gray-300 dark:bg-gray-500/50"></div>
-                        <span class="flex items-center">
-                          <IconLucideHardDrive class="w-3 h-3 mr-1.5 opacity-80" />
-                          {meta().size.toFixed(2)} MB
-                        </span>
-                        <div class="w-[1px] h-2.5 bg-gray-300 dark:bg-gray-500/50"></div>
-                        <span class="flex items-center">
-                          <IconLucideClock class="w-3 h-3 mr-1.5 opacity-80" />~
-                          {Math.floor(meta().estimatedExportTime / 60)}:
-                          {Math.floor(meta().estimatedExportTime % 60)
-                            .toString()
-                            .padStart(2, "0")}
-                        </span>
-                      </div>
-                    )}
-                  </Show>
-=======
->>>>>>> a02e9ea9
                   <Button
                     variant="primary"
                     class="w-full justify-center"

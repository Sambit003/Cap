fn main() {
    #[cfg(windows)]
    windows::main();
}

#[cfg(windows)]
mod windows {
<<<<<<< HEAD
    use scap_direct3d::{Capturer, PixelFormat, Settings};
    use scap_ffmpeg::*;
    use scap_targets::*;
    use std::time::Duration;
    use windows::Win32::Graphics::Direct3D11::D3D11_BOX;
=======
    use ::windows::Graphics::SizeInt32;
    use ::windows::Storage::FileAccessMode;
    use ::windows::Win32::Media::MediaFoundation::{MFSTARTUP_FULL, MFStartup};
    use ::windows::Win32::System::WinRT::{RO_INIT_MULTITHREADED, RoInitialize};
    use ::windows::Win32::UI::WindowsAndMessaging::{
        DispatchMessageW, GetMessageW, MSG, WM_HOTKEY,
    };
    use ::windows::{
        Storage::{CreationCollisionOption, StorageFolder},
        Win32::{Foundation::MAX_PATH, Storage::FileSystem::GetFullPathNameW},
        core::HSTRING,
    };
    use cap_displays::*;
    use scap_direct3d::{Capturer, PixelFormat, Settings};
    use std::time::Instant;
    use std::{path::Path, sync::Arc, time::Duration};

    use super::*;
>>>>>>> db4950cf

    pub fn main() {
        unsafe {
            RoInitialize(RO_INIT_MULTITHREADED).unwrap();
        }
        unsafe { MFStartup(MF_VERSION, MFSTARTUP_FULL).unwrap() }

        let display = Display::primary();
        let display = display.raw_handle();

        let (frame_tx, frame_rx) = std::sync::mpsc::channel();

        let mut capturer = Capturer::new(
            display.try_as_capture_item().unwrap(),
            Settings {
                is_border_required: Some(true),
                is_cursor_capture_enabled: Some(true),
                pixel_format: PixelFormat::R8G8B8A8Unorm,
<<<<<<< HEAD
=======
                // crop: Some(D3D11_BOX {
                //     left: 0,
                //     top: 0,
                //     right: 500,
                //     bottom: 400,
                //     front: 0,
                //     back: 1,
                // }),
                ..Default::default()
>>>>>>> db4950cf
            },
        )
        .unwrap();

        let mut encoder_devices = VideoEncoderDevice::enumerate().unwrap();
        let encoder_device = encoder_devices.swap_remove(0);

        let mut video_encoder = VideoEncoder::new(
            &encoder_device,
            capturer.d3d_device().clone(),
            SizeInt32 {
                Width: 3340,
                Height: 1440,
            },
            SizeInt32 {
                Width: 3340,
                Height: 1440,
            },
            12_000_000,
            60,
        )
        .unwrap();
        let output_type = video_encoder.output_type().clone();

        // Create our file
        let path = unsafe {
            let mut new_path = vec![0u16; MAX_PATH as usize];
            let length =
                GetFullPathNameW(&HSTRING::from("recording.mp4"), Some(&mut new_path), None);
            new_path.resize(length as usize, 0);
            String::from_utf16(&new_path).unwrap()
        };
        let path = Path::new(&path);
        let parent_folder_path = path.parent().unwrap();
        let parent_folder = StorageFolder::GetFolderFromPathAsync(&HSTRING::from(
            parent_folder_path.as_os_str().to_str().unwrap(),
        ))
        .unwrap()
        .get()
        .unwrap();
        let file_name = path.file_name().unwrap();
        let file = parent_folder
            .CreateFileAsync(
                &HSTRING::from(file_name.to_str().unwrap()),
                CreationCollisionOption::ReplaceExisting,
            )
            .unwrap()
            .get()
            .unwrap();

        let stream = file
            .OpenAsync(FileAccessMode::ReadWrite)
            .unwrap()
            .get()
            .unwrap();

        video_encoder.set_sample_requested_callback(move || Ok(frame_rx.recv().ok()));

        let sample_writer = Arc::new(SampleWriter::new(stream, &output_type).unwrap());
        video_encoder.set_sample_rendered_callback({
            let sample_writer = sample_writer.clone();
            move |sample| {
                dbg!(sample.sample());
                sample_writer.write(sample.sample())
            }
        });

        sample_writer.start().unwrap();

        let mut first_timestamp = None;

        capturer
            .start(
                move |frame| {
                    let frame_time = frame.inner().SystemRelativeTime().unwrap();

                    let first_timestamp = first_timestamp.get_or_insert(frame_time);

                    let _ = frame_tx.send(VideoEncoderInputSample::new(
                        ::windows::Foundation::TimeSpan {
                            Duration: frame_time.Duration - first_timestamp.Duration,
                        },
                        frame.texture().clone(),
                    ));
                    // dbg!(&frame);

                    // let ff_frame = frame.as_ffmpeg()?;
                    // dbg!(ff_frame.width(), ff_frame.height(), ff_frame.format());

                    Ok(())
                },
                || Ok(()),
            )
            .unwrap();

<<<<<<< HEAD
        let capture_handle = capturer.start(|frame| {
            dbg!(frame);

            Ok(())
        });
=======
        video_encoder.try_start().unwrap();

        std::thread::sleep(Duration::from_secs(10));

        video_encoder.stop().unwrap();
        sample_writer.stop().unwrap();
        capturer.stop().unwrap();

        // std::thread::sleep(Duration::from_secs(3));
    }

    fn pump_messages() -> ::windows::core::Result<()> {
        // let _hot_key = HotKey::new(MOD_SHIFT | MOD_CONTROL, 0x52 /* R */)?;
        // println!("Press SHIFT+CTRL+R to start/stop the recording...");
        let start = Instant::now();
        unsafe {
            let mut message = MSG::default();
            while GetMessageW(&mut message, None, 0, 0).into() {
                dbg!(message.message);
                if start.elapsed().as_secs_f64() > 3.0 {
                    break;
                }
                DispatchMessageW(&message);
            }
        }
        Ok(())
    }
}

use encoder::*;
mod encoder {
    use std::{
        sync::{
            Arc,
            atomic::{AtomicBool, Ordering},
        },
        thread::JoinHandle,
    };

    use ::windows::{
        Foundation::TimeSpan,
        Graphics::SizeInt32,
        Win32::{
            Foundation::E_NOTIMPL,
            Graphics::Direct3D11::{ID3D11Device, ID3D11Texture2D},
            Media::MediaFoundation::{
                IMFAttributes, IMFDXGIDeviceManager, IMFMediaEventGenerator, IMFMediaType,
                IMFSample, IMFTransform, MEDIA_EVENT_GENERATOR_GET_EVENT_FLAGS,
                METransformHaveOutput, METransformNeedInput, MF_E_INVALIDMEDIATYPE,
                MF_E_NO_MORE_TYPES, MF_E_TRANSFORM_TYPE_NOT_SET, MF_EVENT_TYPE,
                MF_MT_ALL_SAMPLES_INDEPENDENT, MF_MT_AVG_BITRATE, MF_MT_FRAME_RATE,
                MF_MT_FRAME_SIZE, MF_MT_INTERLACE_MODE, MF_MT_MAJOR_TYPE, MF_MT_PIXEL_ASPECT_RATIO,
                MF_MT_SUBTYPE, MF_READWRITE_ENABLE_HARDWARE_TRANSFORMS, MF_TRANSFORM_ASYNC_UNLOCK,
                MFCreateDXGIDeviceManager, MFCreateDXGISurfaceBuffer, MFCreateMediaType,
                MFCreateSample, MFMediaType_Video, MFSTARTUP_FULL, MFStartup,
                MFT_MESSAGE_COMMAND_FLUSH, MFT_MESSAGE_NOTIFY_BEGIN_STREAMING,
                MFT_MESSAGE_NOTIFY_END_OF_STREAM, MFT_MESSAGE_NOTIFY_END_STREAMING,
                MFT_MESSAGE_NOTIFY_START_OF_STREAM, MFT_MESSAGE_SET_D3D_MANAGER,
                MFT_OUTPUT_DATA_BUFFER, MFT_SET_TYPE_TEST_ONLY, MFVideoFormat_H264,
                MFVideoFormat_NV12, MFVideoInterlace_Progressive,
            },
        },
        core::{Error, Interface, Result},
    };

    use super::*;

    // use crate::media::{MF_VERSION, MFSetAttributeRatio, MFSetAttributeSize};

    // use super::encoder_device::VideoEncoderDevice;

    pub struct VideoEncoderInputSample {
        timestamp: TimeSpan,
        texture: ID3D11Texture2D,
    }

    impl VideoEncoderInputSample {
        pub fn new(timestamp: TimeSpan, texture: ID3D11Texture2D) -> Self {
            Self { timestamp, texture }
        }
    }

    pub struct VideoEncoderOutputSample {
        sample: IMFSample,
    }

    impl VideoEncoderOutputSample {
        pub fn sample(&self) -> &IMFSample {
            &self.sample
        }
    }
>>>>>>> db4950cf

    pub struct VideoEncoder {
        inner: Option<VideoEncoderInner>,
        output_type: IMFMediaType,
        started: AtomicBool,
        should_stop: Arc<AtomicBool>,
        encoder_thread_handle: Option<JoinHandle<Result<()>>>,
    }

    struct VideoEncoderInner {
        _d3d_device: ID3D11Device,
        _media_device_manager: IMFDXGIDeviceManager,
        _device_manager_reset_token: u32,

        transform: IMFTransform,
        event_generator: IMFMediaEventGenerator,
        input_stream_id: u32,
        output_stream_id: u32,

        sample_requested_callback:
            Option<Box<dyn Send + FnMut() -> Result<Option<VideoEncoderInputSample>>>>,
        sample_rendered_callback:
            Option<Box<dyn Send + FnMut(VideoEncoderOutputSample) -> Result<()>>>,

        should_stop: Arc<AtomicBool>,
    }

    impl VideoEncoder {
        pub fn new(
            encoder_device: &VideoEncoderDevice,
            d3d_device: ID3D11Device,
            input_resolution: SizeInt32,
            output_resolution: SizeInt32,
            bit_rate: u32,
            frame_rate: u32,
        ) -> Result<Self> {
            let transform = encoder_device.create_transform()?;

            // Create MF device manager
            let mut device_manager_reset_token: u32 = 0;
            let media_device_manager = {
                let mut media_device_manager = None;
                unsafe {
                    MFCreateDXGIDeviceManager(
                        &mut device_manager_reset_token,
                        &mut media_device_manager,
                    )?
                };
                media_device_manager.unwrap()
            };
            unsafe { media_device_manager.ResetDevice(&d3d_device, device_manager_reset_token)? };

            // Setup MFTransform
            let event_generator: IMFMediaEventGenerator = transform.cast()?;
            let attributes = unsafe { transform.GetAttributes()? };
            unsafe {
                attributes.SetUINT32(&MF_TRANSFORM_ASYNC_UNLOCK, 1)?;
                attributes.SetUINT32(&MF_READWRITE_ENABLE_HARDWARE_TRANSFORMS, 1)?;
            };

            let mut number_of_input_streams = 0;
            let mut number_of_output_streams = 0;
            unsafe {
                transform
                    .GetStreamCount(&mut number_of_input_streams, &mut number_of_output_streams)?
            };
            let (input_stream_ids, output_stream_ids) = {
                let mut input_stream_ids = vec![0u32; number_of_input_streams as usize];
                let mut output_stream_ids = vec![0u32; number_of_output_streams as usize];
                let result = unsafe {
                    transform.GetStreamIDs(&mut input_stream_ids, &mut output_stream_ids)
                };
                match result {
                    Ok(_) => {}
                    Err(error) => {
                        // https://docs.microsoft.com/en-us/windows/win32/api/mftransform/nf-mftransform-imftransform-getstreamids
                        // This method can return E_NOTIMPL if both of the following conditions are true:
                        //   * The transform has a fixed number of streams.
                        //   * The streams are numbered consecutively from 0 to n – 1, where n is the
                        //     number of input streams or output streams. In other words, the first
                        //     input stream is 0, the second is 1, and so on; and the first output
                        //     stream is 0, the second is 1, and so on.
                        if error.code() == E_NOTIMPL {
                            for i in 0..number_of_input_streams {
                                input_stream_ids[i as usize] = i;
                            }
                            for i in 0..number_of_output_streams {
                                output_stream_ids[i as usize] = i;
                            }
                        } else {
                            return Err(error);
                        }
                    }
                }
                (input_stream_ids, output_stream_ids)
            };
            let input_stream_id = input_stream_ids[0];
            let output_stream_id = output_stream_ids[0];

            // TOOD: Avoid this AddRef?
            unsafe {
                let temp = media_device_manager.clone();
                transform.ProcessMessage(MFT_MESSAGE_SET_D3D_MANAGER, std::mem::transmute(temp))?;
            };

            let output_type = unsafe {
                let output_type = MFCreateMediaType()?;
                let attributes: IMFAttributes = output_type.cast()?;
                output_type.SetGUID(&MF_MT_MAJOR_TYPE, &MFMediaType_Video)?;
                output_type.SetGUID(&MF_MT_SUBTYPE, &MFVideoFormat_H264)?;
                output_type.SetUINT32(&MF_MT_AVG_BITRATE, bit_rate)?;
                MFSetAttributeSize(
                    &attributes,
                    &MF_MT_FRAME_SIZE,
                    output_resolution.Width as u32,
                    output_resolution.Height as u32,
                )?;
                MFSetAttributeRatio(&attributes, &MF_MT_FRAME_RATE, frame_rate, 1)?;
                MFSetAttributeRatio(&attributes, &MF_MT_PIXEL_ASPECT_RATIO, 1, 1)?;
                output_type
                    .SetUINT32(&MF_MT_INTERLACE_MODE, MFVideoInterlace_Progressive.0 as u32)?;
                output_type.SetUINT32(&MF_MT_ALL_SAMPLES_INDEPENDENT, 1)?;
                transform.SetOutputType(output_stream_id, &output_type, 0)?;
                output_type
            };
            let input_type: Option<IMFMediaType> = unsafe {
                let mut count = 0;
                loop {
                    let result = transform.GetInputAvailableType(input_stream_id, count);
                    if let Err(error) = &result {
                        if error.code() == MF_E_NO_MORE_TYPES {
                            break None;
                        }
                    }

                    let input_type = result?;
                    let attributes: IMFAttributes = input_type.cast()?;
                    input_type.SetGUID(&MF_MT_MAJOR_TYPE, &MFMediaType_Video)?;
                    input_type.SetGUID(&MF_MT_SUBTYPE, &MFVideoFormat_NV12)?;
                    MFSetAttributeSize(
                        &attributes,
                        &MF_MT_FRAME_SIZE,
                        input_resolution.Width as u32,
                        input_resolution.Height as u32,
                    )?;
                    MFSetAttributeRatio(&attributes, &MF_MT_FRAME_RATE, 60, 1)?;
                    let result = transform.SetInputType(
                        input_stream_id,
                        &input_type,
                        MFT_SET_TYPE_TEST_ONLY.0 as u32,
                    );
                    if let Err(error) = &result {
                        if error.code() == MF_E_INVALIDMEDIATYPE {
                            count += 1;
                            continue;
                        }
                    }
                    result?;
                    break Some(input_type);
                }
            };
            if let Some(input_type) = input_type {
                unsafe { transform.SetInputType(input_stream_id, &input_type, 0)? };
            } else {
                return Err(Error::new(
                    MF_E_TRANSFORM_TYPE_NOT_SET,
                    "No suitable input type found! Try a different set of encoding settings.",
                ));
            }

            let should_stop = Arc::new(AtomicBool::new(false));
            let inner = VideoEncoderInner {
                _d3d_device: d3d_device,
                _media_device_manager: media_device_manager,
                _device_manager_reset_token: device_manager_reset_token,

                transform,
                event_generator,
                input_stream_id,
                output_stream_id,

                sample_requested_callback: None,
                sample_rendered_callback: None,

                should_stop: should_stop.clone(),
            };

            Ok(Self {
                inner: Some(inner),
                output_type,
                started: AtomicBool::new(false),
                should_stop,
                encoder_thread_handle: None,
            })
        }

        pub fn try_start(&mut self) -> Result<bool> {
            let mut result = false;
            if self
                .started
                .compare_exchange(false, true, Ordering::SeqCst, Ordering::SeqCst)
                .is_ok()
            {
                let mut inner = self.inner.take().unwrap();

                // Callbacks must both be set
                if inner.sample_rendered_callback.is_none()
                    || inner.sample_requested_callback.is_none()
                {
                    panic!("Sample requested and rendered callbacks must be set before starting");
                }

                // Start a seperate thread to drive the transform
                self.encoder_thread_handle = Some(std::thread::spawn(move || -> Result<()> {
                    unsafe { MFStartup(MF_VERSION, MFSTARTUP_FULL)? }
                    let result = inner.encode();
                    if result.is_err() {
                        println!("Recording stopped unexpectedly!");
                    }
                    result
                }));
                result = true;
            }
            Ok(result)
        }

        pub fn stop(&mut self) -> Result<()> {
            if self.started.load(Ordering::SeqCst) {
                assert!(
                    self.should_stop
                        .compare_exchange(false, true, Ordering::SeqCst, Ordering::SeqCst)
                        .is_ok()
                );
                self.wait_for_completion()?;
            }
            Ok(())
        }

        fn wait_for_completion(&mut self) -> Result<()> {
            let handle = self.encoder_thread_handle.take().unwrap();
            handle.join().unwrap()
        }

        pub fn set_sample_requested_callback<
            F: 'static + Send + FnMut() -> Result<Option<VideoEncoderInputSample>>,
        >(
            &mut self,
            callback: F,
        ) {
            self.inner.as_mut().unwrap().sample_requested_callback = Some(Box::new(callback));
        }

        pub fn set_sample_rendered_callback<
            F: 'static + Send + FnMut(VideoEncoderOutputSample) -> Result<()>,
        >(
            &mut self,
            callback: F,
        ) {
            self.inner.as_mut().unwrap().sample_rendered_callback = Some(Box::new(callback));
        }

        pub fn output_type(&self) -> &IMFMediaType {
            &self.output_type
        }
    }

    unsafe impl Send for VideoEncoderInner {}
    // Workaround for:
    //    warning: constant in pattern `METransformNeedInput` should have an upper case name
    //       --> src\video\encoder.rs:XXX:YY
    //        |
    //    XXX |                     METransformNeedInput => {
    //        |                     ^^^^^^^^^^^^^^^^^^^^ help: convert the identifier to upper case: `METRANSFORM_NEED_INPUT`
    //        |
    //        = note: `#[warn(non_upper_case_globals)]` on by default
    const MEDIA_ENGINE_TRANFORM_NEED_INPUT: MF_EVENT_TYPE = METransformNeedInput;
    const MEDIA_ENGINE_TRANFORM_HAVE_OUTPUT: MF_EVENT_TYPE = METransformHaveOutput;
    impl VideoEncoderInner {
        fn encode(&mut self) -> Result<()> {
            unsafe {
                self.transform
                    .ProcessMessage(MFT_MESSAGE_COMMAND_FLUSH, 0)?;
                self.transform
                    .ProcessMessage(MFT_MESSAGE_NOTIFY_BEGIN_STREAMING, 0)?;
                self.transform
                    .ProcessMessage(MFT_MESSAGE_NOTIFY_START_OF_STREAM, 0)?;

                let mut should_exit = false;
                while !should_exit {
                    let event = self
                        .event_generator
                        .GetEvent(MEDIA_EVENT_GENERATOR_GET_EVENT_FLAGS(0))?;

                    let event_type = MF_EVENT_TYPE(event.GetType()? as i32);
                    match event_type {
                        MEDIA_ENGINE_TRANFORM_NEED_INPUT => {
                            should_exit = self.on_transform_input_requested()?;
                        }
                        MEDIA_ENGINE_TRANFORM_HAVE_OUTPUT => {
                            self.on_transform_output_ready()?;
                        }
                        _ => {
                            panic!("Unknown media event type: {}", event_type.0);
                        }
                    }
                }

                self.transform
                    .ProcessMessage(MFT_MESSAGE_NOTIFY_END_OF_STREAM, 0)?;
                self.transform
                    .ProcessMessage(MFT_MESSAGE_NOTIFY_END_STREAMING, 0)?;
                self.transform
                    .ProcessMessage(MFT_MESSAGE_COMMAND_FLUSH, 0)?;
            }
            Ok(())
        }

        fn on_transform_input_requested(&mut self) -> Result<bool> {
            let mut should_exit = true;
            if !self.should_stop.load(Ordering::SeqCst) {
                if let Some(sample) = self.sample_requested_callback.as_mut().unwrap()()? {
                    let input_buffer = unsafe {
                        MFCreateDXGISurfaceBuffer(&ID3D11Texture2D::IID, &sample.texture, 0, false)?
                    };
                    let mf_sample = unsafe { MFCreateSample()? };
                    unsafe {
                        mf_sample.AddBuffer(&input_buffer)?;
                        mf_sample.SetSampleTime(sample.timestamp.Duration)?;
                        self.transform
                            .ProcessInput(self.input_stream_id, &mf_sample, 0)?;
                    };
                    should_exit = false;
                }
            }
            Ok(should_exit)
        }

        fn on_transform_output_ready(&mut self) -> Result<()> {
            let mut status = 0;
            let output_buffer = MFT_OUTPUT_DATA_BUFFER {
                dwStreamID: self.output_stream_id,
                ..Default::default()
            };

            let sample = unsafe {
                let mut output_buffers = [output_buffer];
                self.transform
                    .ProcessOutput(0, &mut output_buffers, &mut status)?;
                output_buffers[0].pSample.as_ref().unwrap().clone()
            };

            let output_sample = VideoEncoderOutputSample { sample };
            self.sample_rendered_callback.as_mut().unwrap()(output_sample)?;
            Ok(())
        }
    }
}

use encoder_device::*;
mod encoder_device {
    use ::windows::{
        Win32::Media::MediaFoundation::{
            IMFActivate, IMFTransform, MFMediaType_Video, MFT_CATEGORY_VIDEO_ENCODER,
            MFT_ENUM_FLAG_HARDWARE, MFT_ENUM_FLAG_SORTANDFILTER, MFT_ENUM_FLAG_TRANSCODE_ONLY,
            MFT_FRIENDLY_NAME_Attribute, MFT_REGISTER_TYPE_INFO, MFVideoFormat_H264,
        },
        core::{Interface, Result},
    };

    use super::*;

    #[derive(Clone)]
    pub struct VideoEncoderDevice {
        source: IMFActivate,
        display_name: String,
    }

    impl VideoEncoderDevice {
        pub fn enumerate() -> Result<Vec<VideoEncoderDevice>> {
            let output_info = MFT_REGISTER_TYPE_INFO {
                guidMajorType: MFMediaType_Video,
                guidSubtype: MFVideoFormat_H264,
            };
            let encoders = enumerate_mfts(
                &MFT_CATEGORY_VIDEO_ENCODER,
                MFT_ENUM_FLAG_HARDWARE | MFT_ENUM_FLAG_TRANSCODE_ONLY | MFT_ENUM_FLAG_SORTANDFILTER,
                None,
                Some(&output_info),
            )?;
            let mut encoder_devices = Vec::new();
            for encoder in encoders {
                let display_name = if let Some(display_name) =
                    get_string_attribute(&encoder.cast()?, &MFT_FRIENDLY_NAME_Attribute)?
                {
                    display_name
                } else {
                    "Unknown".to_owned()
                };
                let encoder_device = VideoEncoderDevice {
                    source: encoder,
                    display_name,
                };
                encoder_devices.push(encoder_device);
            }
            Ok(encoder_devices)
        }

        pub fn display_name(&self) -> &str {
            &self.display_name
        }

        pub fn create_transform(&self) -> Result<IMFTransform> {
            unsafe { self.source.ActivateObject() }
        }
    }
}

use media::*;
mod media {
    use ::windows::{
        Win32::Media::MediaFoundation::{
            IMFActivate, IMFAttributes, MF_E_ATTRIBUTENOTFOUND, MFT_ENUM_FLAG,
            MFT_REGISTER_TYPE_INFO, MFTEnumEx,
        },
        core::{Array, GUID, Result},
    };

    use super::*;

    pub fn enumerate_mfts(
        category: &GUID,
        flags: MFT_ENUM_FLAG,
        input_type: Option<&MFT_REGISTER_TYPE_INFO>,
        output_type: Option<&MFT_REGISTER_TYPE_INFO>,
    ) -> Result<Vec<IMFActivate>> {
        let mut transform_sources = Vec::new();
        let mfactivate_list = unsafe {
            let mut data = std::ptr::null_mut();
            let mut len = 0;
            MFTEnumEx(
                *category,
                flags,
                input_type.map(|info| info as *const _),
                output_type.map(|info| info as *const _),
                &mut data,
                &mut len,
            )?;
            Array::<IMFActivate>::from_raw_parts(data as _, len)
        };
        if !mfactivate_list.is_empty() {
            for mfactivate in mfactivate_list.as_slice() {
                let transform_source = mfactivate.clone().unwrap();
                transform_sources.push(transform_source);
            }
        }
        Ok(transform_sources)
    }

    pub fn get_string_attribute(
        attributes: &IMFAttributes,
        attribute_guid: &GUID,
    ) -> Result<Option<String>> {
        unsafe {
            match attributes.GetStringLength(attribute_guid) {
                Ok(mut length) => {
                    let mut result = vec![0u16; (length + 1) as usize];
                    attributes.GetString(attribute_guid, &mut result, Some(&mut length))?;
                    result.resize(length as usize, 0);
                    Ok(Some(String::from_utf16(&result).unwrap()))
                }
                Err(error) => {
                    if error.code() == MF_E_ATTRIBUTENOTFOUND {
                        Ok(None)
                    } else {
                        Err(error)
                    }
                }
            }
        }
    }

    // These inlined helpers aren't represented in the metadata

    // This is the value for Win7+
    pub const MF_VERSION: u32 = 131184;

    fn pack_2_u32_as_u64(high: u32, low: u32) -> u64 {
        ((high as u64) << 32) | low as u64
    }

    #[allow(non_snake_case)]
    unsafe fn MFSetAttribute2UINT32asUINT64(
        attributes: &IMFAttributes,
        key: &GUID,
        high: u32,
        low: u32,
    ) -> Result<()> {
        unsafe { attributes.SetUINT64(key, pack_2_u32_as_u64(high, low)) }
    }

    #[allow(non_snake_case)]
    pub unsafe fn MFSetAttributeSize(
        attributes: &IMFAttributes,
        key: &GUID,
        width: u32,
        height: u32,
    ) -> Result<()> {
        unsafe { MFSetAttribute2UINT32asUINT64(attributes, key, width, height) }
    }

    #[allow(non_snake_case)]
    pub unsafe fn MFSetAttributeRatio(
        attributes: &IMFAttributes,
        key: &GUID,
        numerator: u32,
        denominator: u32,
    ) -> Result<()> {
        unsafe { MFSetAttribute2UINT32asUINT64(attributes, key, numerator, denominator) }
    }
}

use encoding_session::*;
mod encoding_session {

    use std::sync::Arc;

    use ::windows::{
        Foundation::TimeSpan,
        Graphics::{
            Capture::{Direct3D11CaptureFrame, GraphicsCaptureItem, GraphicsCaptureSession},
            SizeInt32,
        },
        Storage::Streams::IRandomAccessStream,
        Win32::{
            Graphics::{
                Direct3D11::{
                    D3D11_BIND_RENDER_TARGET, D3D11_BIND_SHADER_RESOURCE, D3D11_BOX,
                    D3D11_TEXTURE2D_DESC, D3D11_USAGE_DEFAULT, ID3D11Device, ID3D11DeviceContext,
                    ID3D11RenderTargetView, ID3D11Texture2D,
                },
                Dxgi::Common::{DXGI_FORMAT_B8G8R8A8_UNORM, DXGI_FORMAT_NV12, DXGI_SAMPLE_DESC},
            },
            Media::MediaFoundation::{
                IMFMediaType, IMFSample, IMFSinkWriter, MFCreateAttributes,
                MFCreateMFByteStreamOnStreamEx, MFCreateSinkWriterFromURL,
            },
            System::WinRT::Direct3D11::IDirect3DDxgiInterfaceAccess,
        },
        core::{HSTRING, Interface, Result},
    };

    use super::*;

    //     capture::CaptureFrameGenerator,
    //     d3d::get_d3d_interface_from_object,
    //     video::{
    //         CLEAR_COLOR,
    //         encoding_session::{VideoEncoderSessionFactory, VideoEncodingSession},
    //         util::ensure_even_size,
    //     },
    // };

    // use super::{
    //     encoder::{VideoEncoder, VideoEncoderInputSample},
    //     encoder_device::VideoEncoderDevice,
    //     processor::VideoProcessor,
    // };

    pub struct SampleWriter {
        _stream: IRandomAccessStream,
        sink_writer: IMFSinkWriter,
        sink_writer_stream_index: u32,
    }

    unsafe impl Send for SampleWriter {}
    unsafe impl Sync for SampleWriter {}
    impl SampleWriter {
        pub fn new(stream: IRandomAccessStream, output_type: &IMFMediaType) -> Result<Self> {
            let empty_attributes = unsafe {
                let mut attributes = None;
                MFCreateAttributes(&mut attributes, 0)?;
                attributes.unwrap()
            };
            let sink_writer = unsafe {
                let byte_stream = MFCreateMFByteStreamOnStreamEx(&stream)?;
                MFCreateSinkWriterFromURL(&HSTRING::from(".mp4"), &byte_stream, &empty_attributes)?
            };
            let sink_writer_stream_index = unsafe { sink_writer.AddStream(output_type)? };
            unsafe {
                sink_writer.SetInputMediaType(
                    sink_writer_stream_index,
                    output_type,
                    &empty_attributes,
                )?
            };

            Ok(Self {
                _stream: stream,
                sink_writer,
                sink_writer_stream_index,
            })
        }

        pub fn start(&self) -> Result<()> {
            unsafe { self.sink_writer.BeginWriting() }
        }

        pub fn stop(&self) -> Result<()> {
            unsafe { self.sink_writer.Finalize() }
        }

        pub fn write(&self, sample: &IMFSample) -> Result<()> {
            unsafe {
                self.sink_writer
                    .WriteSample(self.sink_writer_stream_index, sample)
            }
        }
    }

    pub fn get_d3d_interface_from_object<S: Interface, R: Interface>(object: &S) -> Result<R> {
        let access: IDirect3DDxgiInterfaceAccess = object.cast()?;
        let object = unsafe { access.GetInterface::<R>()? };
        Ok(object)
    }
}

use processor::*;
mod processor {
    use ::windows::{
        Graphics::{RectInt32, SizeInt32},
        Win32::{
            Foundation::RECT,
            Graphics::{
                Direct3D11::{
                    D3D11_BIND_RENDER_TARGET, D3D11_BIND_SHADER_RESOURCE, D3D11_BIND_VIDEO_ENCODER,
                    D3D11_TEX2D_VPIV, D3D11_TEX2D_VPOV, D3D11_TEXTURE2D_DESC, D3D11_USAGE_DEFAULT,
                    D3D11_VIDEO_FRAME_FORMAT_PROGRESSIVE, D3D11_VIDEO_PROCESSOR_COLOR_SPACE,
                    D3D11_VIDEO_PROCESSOR_CONTENT_DESC, D3D11_VIDEO_PROCESSOR_INPUT_VIEW_DESC,
                    D3D11_VIDEO_PROCESSOR_INPUT_VIEW_DESC_0,
                    D3D11_VIDEO_PROCESSOR_NOMINAL_RANGE_0_255,
                    D3D11_VIDEO_PROCESSOR_NOMINAL_RANGE_16_235,
                    D3D11_VIDEO_PROCESSOR_OUTPUT_VIEW_DESC,
                    D3D11_VIDEO_PROCESSOR_OUTPUT_VIEW_DESC_0, D3D11_VIDEO_PROCESSOR_STREAM,
                    D3D11_VIDEO_USAGE_OPTIMAL_QUALITY, D3D11_VPIV_DIMENSION_TEXTURE2D,
                    D3D11_VPOV_DIMENSION_TEXTURE2D, ID3D11Device, ID3D11DeviceContext,
                    ID3D11Texture2D, ID3D11VideoContext, ID3D11VideoDevice, ID3D11VideoProcessor,
                    ID3D11VideoProcessorInputView, ID3D11VideoProcessorOutputView,
                },
                Dxgi::Common::{DXGI_FORMAT, DXGI_RATIONAL, DXGI_SAMPLE_DESC},
            },
        },
        core::{Interface, Result},
    };
    use windows_numerics::Vector2;

    pub struct VideoProcessor {
        _d3d_device: ID3D11Device,
        d3d_context: ID3D11DeviceContext,

        _video_device: ID3D11VideoDevice,
        video_context: ID3D11VideoContext,
        video_processor: ID3D11VideoProcessor,
        video_output_texture: ID3D11Texture2D,
        video_output: ID3D11VideoProcessorOutputView,
        video_input_texture: ID3D11Texture2D,
        video_input: ID3D11VideoProcessorInputView,
    }

    impl VideoProcessor {
        pub fn new(
            d3d_device: ID3D11Device,
            input_format: DXGI_FORMAT,
            input_size: SizeInt32,
            output_format: DXGI_FORMAT,
            output_size: SizeInt32,
        ) -> Result<Self> {
            let d3d_context = unsafe { d3d_device.GetImmediateContext()? };

            // Setup video conversion
            let video_device: ID3D11VideoDevice = d3d_device.cast()?;
            let video_context: ID3D11VideoContext = d3d_context.cast()?;

            let video_desc = D3D11_VIDEO_PROCESSOR_CONTENT_DESC {
                InputFrameFormat: D3D11_VIDEO_FRAME_FORMAT_PROGRESSIVE,
                InputFrameRate: DXGI_RATIONAL {
                    Numerator: 60,
                    Denominator: 1,
                },
                InputWidth: input_size.Width as u32,
                InputHeight: input_size.Height as u32,
                OutputFrameRate: DXGI_RATIONAL {
                    Numerator: 60,
                    Denominator: 1,
                },
                OutputWidth: input_size.Width as u32,
                OutputHeight: input_size.Height as u32,
                Usage: D3D11_VIDEO_USAGE_OPTIMAL_QUALITY,
            };
            let video_enum = unsafe { video_device.CreateVideoProcessorEnumerator(&video_desc)? };

            let video_processor = unsafe { video_device.CreateVideoProcessor(&video_enum, 0)? };

            let mut color_space = D3D11_VIDEO_PROCESSOR_COLOR_SPACE {
                _bitfield: 1 | (D3D11_VIDEO_PROCESSOR_NOMINAL_RANGE_16_235.0 as u32) << 4, // Usage: 1 (Video processing), Nominal_Range: D3D11_VIDEO_PROCESSOR_NOMINAL_RANGE_16_235
            };
            unsafe {
                video_context.VideoProcessorSetOutputColorSpace(&video_processor, &color_space)
            };
            color_space._bitfield = 1 | (D3D11_VIDEO_PROCESSOR_NOMINAL_RANGE_0_255.0 as u32) << 4; // Usage: 1 (Video processing), Nominal_Range: D3D11_VIDEO_PROCESSOR_NOMINAL_RANGE_0_255
            unsafe {
                video_context.VideoProcessorSetStreamColorSpace(&video_processor, 0, &color_space)
            };

            // If the input and output resolutions don't match, setup the
            // video processor to preserve the aspect ratio when scaling.
            if input_size.Width != output_size.Width || input_size.Height != output_size.Height {
                let dest_rect = compute_dest_rect(&output_size, &input_size);
                let rect = RECT {
                    left: dest_rect.X,
                    top: dest_rect.Y,
                    right: dest_rect.X + dest_rect.Width,
                    bottom: dest_rect.Y + dest_rect.Height,
                };
                unsafe {
                    video_context.VideoProcessorSetStreamDestRect(
                        &video_processor,
                        0,
                        true,
                        Some(&rect),
                    )
                };
            }

            let mut texture_desc = D3D11_TEXTURE2D_DESC {
                Width: output_size.Width as u32,
                Height: output_size.Height as u32,
                ArraySize: 1,
                MipLevels: 1,
                Format: output_format,
                SampleDesc: DXGI_SAMPLE_DESC {
                    Count: 1,
                    ..Default::default()
                },
                Usage: D3D11_USAGE_DEFAULT,
                BindFlags: (D3D11_BIND_RENDER_TARGET.0 | D3D11_BIND_VIDEO_ENCODER.0) as u32,
                ..Default::default()
            };
            let video_output_texture = unsafe {
                let mut texture = None;
                d3d_device.CreateTexture2D(&texture_desc, None, Some(&mut texture))?;
                texture.unwrap()
            };

            let output_view_desc = D3D11_VIDEO_PROCESSOR_OUTPUT_VIEW_DESC {
                ViewDimension: D3D11_VPOV_DIMENSION_TEXTURE2D,
                Anonymous: D3D11_VIDEO_PROCESSOR_OUTPUT_VIEW_DESC_0 {
                    Texture2D: D3D11_TEX2D_VPOV { MipSlice: 0 },
                },
            };
            let video_output = unsafe {
                let mut output = None;
                video_device.CreateVideoProcessorOutputView(
                    &video_output_texture,
                    &video_enum,
                    &output_view_desc,
                    Some(&mut output),
                )?;
                output.unwrap()
            };

            texture_desc.Width = input_size.Width as u32;
            texture_desc.Height = input_size.Height as u32;
            texture_desc.Format = input_format;
            texture_desc.BindFlags =
                (D3D11_BIND_RENDER_TARGET.0 | D3D11_BIND_SHADER_RESOURCE.0) as u32;
            let video_input_texture = unsafe {
                let mut texture = None;
                d3d_device.CreateTexture2D(&texture_desc, None, Some(&mut texture))?;
                texture.unwrap()
            };

            let input_view_desc = D3D11_VIDEO_PROCESSOR_INPUT_VIEW_DESC {
                ViewDimension: D3D11_VPIV_DIMENSION_TEXTURE2D,
                Anonymous: D3D11_VIDEO_PROCESSOR_INPUT_VIEW_DESC_0 {
                    Texture2D: D3D11_TEX2D_VPIV {
                        MipSlice: 0,
                        ..Default::default()
                    },
                },
                ..Default::default()
            };
            let video_input = unsafe {
                let mut input = None;
                video_device.CreateVideoProcessorInputView(
                    &video_input_texture,
                    &video_enum,
                    &input_view_desc,
                    Some(&mut input),
                )?;
                input.unwrap()
            };

            Ok(Self {
                _d3d_device: d3d_device,
                d3d_context,

                _video_device: video_device,
                video_context,
                video_processor,
                video_output_texture,
                video_output,
                video_input_texture,
                video_input,
            })
        }

        pub fn output_texture(&self) -> &ID3D11Texture2D {
            &self.video_output_texture
        }

        pub fn process_texture(&mut self, input_texture: &ID3D11Texture2D) -> Result<()> {
            // The caller is responsible for making sure they give us a
            // texture that matches the input size we were initialized with.

            unsafe {
                // Copy the texture to the video input texture
                self.d3d_context
                    .CopyResource(&self.video_input_texture, input_texture);

                // Convert to NV12
                let video_stream = D3D11_VIDEO_PROCESSOR_STREAM {
                    Enable: true.into(),
                    OutputIndex: 0,
                    InputFrameOrField: 0,
                    pInputSurface: std::mem::transmute_copy(&self.video_input),
                    ..Default::default()
                };
                self.video_context.VideoProcessorBlt(
                    &self.video_processor,
                    &self.video_output,
                    0,
                    &[video_stream],
                )
            }
        }
    }

    fn compute_scale_factor(output_size: Vector2, input_size: Vector2) -> f32 {
        let output_ratio = output_size.X / output_size.Y;
        let input_ratio = input_size.X / input_size.Y;

        let mut scale_factor = output_size.X / input_size.X;
        if output_ratio > input_ratio {
            scale_factor = output_size.Y / input_size.Y;
        }

        scale_factor
    }

    fn compute_dest_rect(output_size: &SizeInt32, input_size: &SizeInt32) -> RectInt32 {
        let scale = compute_scale_factor(
            Vector2 {
                X: output_size.Width as f32,
                Y: output_size.Height as f32,
            },
            Vector2 {
                X: input_size.Width as f32,
                Y: input_size.Height as f32,
            },
        );
        let new_size = SizeInt32 {
            Width: (input_size.Width as f32 * scale) as i32,
            Height: (input_size.Height as f32 * scale) as i32,
        };
        let mut offset_x = 0;
        let mut offset_y = 0;
        if new_size.Width != output_size.Width {
            offset_x = (output_size.Width - new_size.Width) / 2;
        }
        if new_size.Height != output_size.Height {
            offset_y = (output_size.Height - new_size.Height) / 2;
        }
        RectInt32 {
            X: offset_x,
            Y: offset_y,
            Width: new_size.Width,
            Height: new_size.Height,
        }
    }
}<|MERGE_RESOLUTION|>--- conflicted
+++ resolved
@@ -5,13 +5,6 @@
 
 #[cfg(windows)]
 mod windows {
-<<<<<<< HEAD
-    use scap_direct3d::{Capturer, PixelFormat, Settings};
-    use scap_ffmpeg::*;
-    use scap_targets::*;
-    use std::time::Duration;
-    use windows::Win32::Graphics::Direct3D11::D3D11_BOX;
-=======
     use ::windows::Graphics::SizeInt32;
     use ::windows::Storage::FileAccessMode;
     use ::windows::Win32::Media::MediaFoundation::{MFSTARTUP_FULL, MFStartup};
@@ -30,7 +23,6 @@
     use std::{path::Path, sync::Arc, time::Duration};
 
     use super::*;
->>>>>>> db4950cf
 
     pub fn main() {
         unsafe {
@@ -49,8 +41,6 @@
                 is_border_required: Some(true),
                 is_cursor_capture_enabled: Some(true),
                 pixel_format: PixelFormat::R8G8B8A8Unorm,
-<<<<<<< HEAD
-=======
                 // crop: Some(D3D11_BOX {
                 //     left: 0,
                 //     top: 0,
@@ -60,7 +50,6 @@
                 //     back: 1,
                 // }),
                 ..Default::default()
->>>>>>> db4950cf
             },
         )
         .unwrap();
@@ -156,13 +145,6 @@
             )
             .unwrap();
 
-<<<<<<< HEAD
-        let capture_handle = capturer.start(|frame| {
-            dbg!(frame);
-
-            Ok(())
-        });
-=======
         video_encoder.try_start().unwrap();
 
         std::thread::sleep(Duration::from_secs(10));
@@ -254,7 +236,6 @@
             &self.sample
         }
     }
->>>>>>> db4950cf
 
     pub struct VideoEncoder {
         inner: Option<VideoEncoderInner>,
